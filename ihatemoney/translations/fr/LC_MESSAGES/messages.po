--- conflicted
+++ resolved
@@ -7,17 +7,9 @@
 msgstr ""
 "Project-Id-Version: PROJECT VERSION\n"
 "Report-Msgid-Bugs-To: EMAIL@ADDRESS\n"
-<<<<<<< HEAD
 "POT-Creation-Date: 2020-04-25 12:43+0200\n"
 "PO-Revision-Date: 2020-04-22 22:11+0000\n"
 "Last-Translator: Glandos <bugs-github@antipoul.fr>\n"
-=======
-"POT-Creation-Date: 2020-04-24 19:59+0200\n"
-"PO-Revision-Date: 2020-04-25 10:44+0000\n"
-"Last-Translator: Rémy Hubscher <hubscher.remy@gmail.com>\n"
-"Language-Team: French <https://hosted.weblate.org/projects/i-hate-money/"
-"i-hate-money/fr/>\n"
->>>>>>> 84c8949a
 "Language: fr\n"
 "MIME-Version: 1.0\n"
 "Content-Type: text/plain; charset=utf-8\n"
@@ -434,21 +426,11 @@
 
 #, python-format
 msgid ""
-<<<<<<< HEAD
 "\n"
 "            <i>This project has history disabled. New actions won't "
 "appear below. You can enable history on the</i>\n"
 "            <a href=\"%(url)s\">settings page</a>\n"
 "            "
-=======
-"This project has history disabled. New actions won't appear below. You "
-"can enable history on the"
-msgstr ""
-"L'historique de ce projet a été désactivé. Les nouvelles actions n’"
-"apparaîtront pas ci-dessous. Vous pouvez réactiver l'historique sur le"
-
-msgid "settings page"
->>>>>>> 84c8949a
 msgstr ""
 
 msgid ""
